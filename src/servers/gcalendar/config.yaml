name: "Google Calendar guMCP Server"
icon: "assets/icon.png"
description: "Interact with Google Calendar events and schedules"
documentation_path: "README.md"
resources:
  - name: "calendars"
    description: "Google Calendar calendars and their events"
    required_scopes:
      - "https://www.googleapis.com/auth/calendar"
tools:
  - name: "list_events"
    description: "List events from Google Calendar for a specified time range"
    required_scopes:
      - "https://www.googleapis.com/auth/calendar"
  - name: "create_event"
    description: "Create a new event in Google Calendar"
    required_scopes:
      - "https://www.googleapis.com/auth/calendar"
  - name: "update_event"
    description: "Update an existing event in Google Calendar"
    required_scopes:
<<<<<<< HEAD
      - "https://www.googleapis.com/auth/calendar"
  - name: "delete_event"
    description: "Delete an event from Google Calendar"
    required_scopes:
      - "https://www.googleapis.com/auth/calendar"
  - name: "update_attendee_status"
    description: "Update an attendee's response status for an event"
    required_scopes:
      - "https://www.googleapis.com/auth/calendar"
  - name: "check_free_slots"
    description: "Check for available time slots in a calendar"
    required_scopes:
=======
>>>>>>> faf4b5f5
      - "https://www.googleapis.com/auth/calendar"<|MERGE_RESOLUTION|>--- conflicted
+++ resolved
@@ -19,7 +19,6 @@
   - name: "update_event"
     description: "Update an existing event in Google Calendar"
     required_scopes:
-<<<<<<< HEAD
       - "https://www.googleapis.com/auth/calendar"
   - name: "delete_event"
     description: "Delete an event from Google Calendar"
@@ -32,6 +31,4 @@
   - name: "check_free_slots"
     description: "Check for available time slots in a calendar"
     required_scopes:
-=======
->>>>>>> faf4b5f5
       - "https://www.googleapis.com/auth/calendar"