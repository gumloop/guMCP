--- conflicted
+++ resolved
@@ -157,11 +157,8 @@
 | Typeform                | API Key   | [✅ Seamless with Gumloop auth](https://www.gumloop.com/mcp/typeform)   | ✅ Easy - Simple API key setup              | [Typeform Docs](/src/servers/typeform/README.md)                |
 | Stripe                  | OAuth 2.0 | [✅ Seamless with Gumloop auth](https://www.gumloop.com/mcp/stripe)     | ⚠️ Requires Stripe OAuth setup              | [Stripe Docs](/src/servers/stripe/README.md)                    |
 | Instacart               | API Key   | [✅ Seamless with Gumloop auth](https://www.gumloop.com/mcp/instacart)  | ✅ Easy - Simple API key setup              | [Instacart Docs](/src/servers/instacart/README.md)              |
-<<<<<<< HEAD
-| Shopify               | OAuth 2.0 | ⚠️ Coming soon                                                     | ⚠️ Requires Shopify OAuth Application          | [Shopify Docs](#)                       |
-=======
+| Shopify                 | OAuth 2.0 | ⚠️ Coming soon                                                          | ⚠️ Requires Shopify OAuth Application       | [Shopify Docs](/src/servers/shopify/README.md)                  |
 | DocuSign                | OAuth 2.0 | ⚠️ Coming soon                                                          | ⚠️ Requires OAuth setup                     | [DocuSign Docs](/src/servers/docusign/README.md)                |
->>>>>>> 9e6220a2
 | **Search Tools**        |           |                                                                         |                                             |                                                                 |
 | Perplexity              | API Key   | [✅ Seamless with Gumloop auth](https://www.gumloop.com/mcp/perplexity) | ✅ Easy - Simple API key setup              | [Perplexity Docs](/src/servers/perplexity/README.md)            |
 | Ahrefs                  | API Key   | ⚠️ Coming soon                                                          | ✅ Easy - Simple API key setup              | [Ahrefs Docs](/src/servers/ahrefs/README.md)                    |
