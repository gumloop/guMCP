--- conflicted
+++ resolved
@@ -21,13 +21,10 @@
     #   mcp
     #   sse-starlette
     #   starlette
-<<<<<<< HEAD
 attrs==25.3.0
     # via aiohttp
-=======
 beautifulsoup4==4.13.3
     # via -r requirements.in
->>>>>>> f235f66f
 cachetools==5.5.2
     # via google-auth
 certifi==2025.1.31
